"""
Test cases for Pet Model
"""

import os
import logging
from unittest import TestCase
from unittest.mock import patch
from wsgi import app
from service.models import Customer, DataValidationError, db
from .factories import CustomerFactory
from datetime import date

DATABASE_URI = os.getenv(
    "DATABASE_URI", "postgresql+psycopg://postgres:postgres@localhost:5432/testdb"
)


######################################################################
#  B A S E   T E S T   C A S E S
######################################################################
class TestCaseBase(TestCase):
    """Base Test Case for common setup"""

    # pylint: disable=duplicate-code
    @classmethod
    def setUpClass(cls):
        """This runs once before the entire test suite"""
        app.config["TESTING"] = True
        app.config["DEBUG"] = False
        app.config["SQLALCHEMY_DATABASE_URI"] = DATABASE_URI
        app.logger.setLevel(logging.CRITICAL)
        app.app_context().push()

    @classmethod
    def tearDownClass(cls):
        """This runs once after the entire test suite"""
        db.session.close()

    def setUp(self):
        """This runs before each test"""
        db.session.query(Customer).delete()  # clean up the last tests
        db.session.commit()

    def tearDown(self):
        """This runs after each test"""
        db.session.remove()


######################################################################
#  C U S T O M E R   M O D E L   T E S T   C A S E S
######################################################################
# pylint: disable=too-many-public-methods
class TestCustomer(TestCase):
    """Test Cases for Customer Model"""

    @classmethod
    def setUpClass(cls):
        """This runs once before the entire test suite"""
        app.config["TESTING"] = True
        app.config["DEBUG"] = False
        app.config["SQLALCHEMY_DATABASE_URI"] = DATABASE_URI
        app.logger.setLevel(logging.CRITICAL)
        app.app_context().push()

    @classmethod
    def tearDownClass(cls):
        """This runs once after the entire test suite"""
        db.session.close()

    def setUp(self):
        """This runs before each test"""
        db.session.query(Customer).delete()  # clean up the last tests
        db.session.commit()

    def tearDown(self):
        """This runs after each test"""
        db.session.remove()

    ######################################################################
    #  T E S T   C A S E S
    ######################################################################

    def test_create_customer(self):
        """It should create a Customer"""

        customer = CustomerFactory()
        customer.create()
        self.assertIsNotNone(customer.id)
        found = Customer.all()
        self.assertEqual(len(found), 1)
        data = Customer.find(customer.id)
        self.assertEqual(data.name, customer.name)
        self.assertEqual(data.address, customer.address)
        self.assertEqual(data.email, customer.email)
        self.assertEqual(data.phone_number, customer.phone_number)
        self.assertEqual(data.member_since, customer.member_since)

    def test_list_all_customers(self):
        """It should List all Customers in the database"""
        customers = Customer.all()
        self.assertEqual(customers, [])
        # Create 5 Customers
        for _ in range(5):
            customer = CustomerFactory()
            customer.create()
        # See if we get back 5 customers
        customers = Customer.all()
        self.assertEqual(len(customers), 5)

    def test_delete_a_customer(self):
        """It should Delete a Customer"""
        customer = CustomerFactory()
        customer.create()
        self.assertEqual(len(Customer.all()), 1)
        # delete the pet and make sure it isn't in the database
        customer.delete()
        self.assertEqual(len(Customer.all()), 0)

    def test_serialize_a_customer(self):
        """It should serialize a Pet"""
        customer = CustomerFactory()
        data = customer.serialize()
        self.assertNotEqual(data, None)
        self.assertIn("id", data)
        self.assertEqual(data["id"], customer.id)
        self.assertIn("name", data)
        self.assertEqual(data["name"], customer.name)
        self.assertIn("address", data)
        self.assertEqual(data["address"], customer.address)
        self.assertIn("email", data)
        self.assertEqual(data["email"], customer.email)
        self.assertIn("phone_number", data)
        self.assertEqual(data["phone_number"], customer.phone_number)
        self.assertIn("member_since", data)
        self.assertEqual(date.fromisoformat(data["member_since"]), customer.member_since)

    def test_deserialize_a_customer(self):
        """It should de-serialize a Customer"""
        data = CustomerFactory().serialize()
        customer = Customer()
        customer.deserialize(data)
        self.assertNotEqual(customer, None)
        self.assertEqual(customer.id, None)
        self.assertEqual(customer.name, data["name"])
        self.assertEqual(customer.address, data["address"])
        self.assertEqual(customer.email, data["email"])
        self.assertEqual(customer.phone_number, data["phone_number"])
        self.assertEqual(customer.member_since, date.fromisoformat(data["member_since"]))

    def test_deserialize_missing_data(self):
        """It should not deserialize a Customer with missing data"""
        data = {"id": 1, "name": "Jane", "email": "janedoe@example.com"}
        customer = Customer()
        self.assertRaises(DataValidationError, customer.deserialize, data)

    def test_deserialize_bad_data(self):
        """It should not deserialize bad data"""
        data = "this is not a dictionary"
        customer = Customer()
        self.assertRaises(DataValidationError, customer.deserialize, data)

<<<<<<< HEAD
    def test_read_customer(self):
        """It should read a Customer"""

        customer = CustomerFactory()
        customer.create()
        data = Customer.find(customer.id)
        self.assertEqual(data.id, customer.id)
        self.assertEqual(data.name, customer.name)
        self.assertEqual(data.address, customer.address)
        self.assertEqual(data.email, customer.email)
        self.assertEqual(data.phone_number, customer.phone_number)
        self.assertEqual(data.member_since, customer.member_since)
=======

######################################################################
#  T E S T   E X C E P T I O N   H A N D L E R S
######################################################################
class TestExceptionHandlers(TestCaseBase):
    """Pet Model Exception Handlers"""

    @patch("service.models.db.session.commit")
    def test_create_exception(self, exception_mock):
        """It should catch a create exception"""
        exception_mock.side_effect = Exception()
        customer = CustomerFactory()
        self.assertRaises(DataValidationError, customer.create)

    @patch("service.models.db.session.commit")
    def test_update_exception(self, exception_mock):
        """It should catch a update exception"""
        exception_mock.side_effect = Exception()
        customer = CustomerFactory()
        self.assertRaises(DataValidationError, customer.update)

    @patch("service.models.db.session.commit")
    def test_delete_exception(self, exception_mock):
        """It should catch a delete exception"""
        exception_mock.side_effect = Exception()
        customer = CustomerFactory()
        self.assertRaises(DataValidationError, customer.delete)
>>>>>>> d1ead8cf
<|MERGE_RESOLUTION|>--- conflicted
+++ resolved
@@ -160,7 +160,6 @@
         customer = Customer()
         self.assertRaises(DataValidationError, customer.deserialize, data)
 
-<<<<<<< HEAD
     def test_read_customer(self):
         """It should read a Customer"""
 
@@ -173,7 +172,7 @@
         self.assertEqual(data.email, customer.email)
         self.assertEqual(data.phone_number, customer.phone_number)
         self.assertEqual(data.member_since, customer.member_since)
-=======
+
 
 ######################################################################
 #  T E S T   E X C E P T I O N   H A N D L E R S
@@ -200,5 +199,4 @@
         """It should catch a delete exception"""
         exception_mock.side_effect = Exception()
         customer = CustomerFactory()
-        self.assertRaises(DataValidationError, customer.delete)
->>>>>>> d1ead8cf
+        self.assertRaises(DataValidationError, customer.delete)