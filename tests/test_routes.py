"""
TestCustomer API Service Test Suite
"""

import os
import logging
from unittest import TestCase
from datetime import date
from urllib.parse import quote_plus
from wsgi import app
from service.common import status
from service.models import db, Customer
from .factories import CustomerFactory

DATABASE_URI = os.getenv(
    "DATABASE_URI", "postgresql+psycopg://postgres:postgres@localhost:5432/testdb"
)
BASE_URL = "/customers"


######################################################################
#  T E S T   C A S E S
######################################################################
# pylint: disable=too-many-public-methods
class TestCustomerResource(TestCase):
    """REST API Server Tests"""

    @classmethod
    def setUpClass(cls):
        """Run once before all tests"""
        app.config["TESTING"] = True
        app.config["DEBUG"] = False
        # Set up the test database
        app.config["SQLALCHEMY_DATABASE_URI"] = DATABASE_URI
        app.logger.setLevel(logging.CRITICAL)
        app.app_context().push()

    @classmethod
    def tearDownClass(cls):
        """Run once after all tests"""
        db.session.close()

    def setUp(self):
        """Runs before each test"""
        self.client = app.test_client()
        db.session.query(Customer).delete()  # clean up the last tests
        db.session.commit()

    def tearDown(self):
        """This runs after each test"""
        db.session.remove()

    ############################################################
    # Utility function to bulk create customers
    ############################################################
    def _create_customer(self, count: int = 1) -> list:
        """Factory method to create customers in bulk"""
        customers = []
        for _ in range(count):
            test_customer = CustomerFactory()
            response = self.client.post(BASE_URL, json=test_customer.serialize())

            self.assertEqual(
                response.status_code,
                status.HTTP_201_CREATED,
                "Could not create test customer",
            )
            new_customer = response.get_json()
            test_customer.id = new_customer["id"]
            test_customer.name = new_customer["name"]
            test_customer.address = new_customer["address"]
            test_customer.email = new_customer["email"]
            test_customer.phone_number = new_customer["phone_number"]
            test_customer.member_since = date.fromisoformat(
                new_customer["member_since"]
            )
            customers.append(test_customer)
        return customers

    ######################################################################
    #  P L A C E   T E S T   C A S E S   H E R E
    ######################################################################

    def test_index(self):
        """It should call the home page"""
        resp = self.client.get("/")
        self.assertEqual(resp.status_code, status.HTTP_200_OK)
        data = resp.get_json()
        self.assertEqual(data["name"], "Customer Service REST API")

    def test_create_customer(self):
        """It should Create a new Customer"""
        test_customer = CustomerFactory()
        logging.debug("Test Customer: %s", test_customer.serialize())
        response = self.client.post(BASE_URL, json=test_customer.serialize())
        self.assertEqual(response.status_code, status.HTTP_201_CREATED)

        # Make sure location header is set
        location = response.headers.get("Location", None)
        self.assertIsNotNone(location)

        # Check the data is correct
        new_customer = response.get_json()
        self.assertEqual(new_customer["name"], test_customer.name)
        self.assertEqual(new_customer["address"], test_customer.address)
        self.assertEqual(new_customer["email"], test_customer.email)
        self.assertEqual(new_customer["phone_number"], test_customer.phone_number)
        self.assertEqual(
            new_customer["member_since"], test_customer.member_since.isoformat()
        )

        # Check that the location header was correct
        response = self.client.get(location)
        self.assertEqual(response.status_code, status.HTTP_200_OK)
        new_customer = response.get_json()
        self.assertEqual(new_customer["name"], test_customer.name)
        self.assertEqual(new_customer["address"], test_customer.address)
        self.assertEqual(new_customer["email"], test_customer.email)
        self.assertEqual(new_customer["phone_number"], test_customer.phone_number)
        self.assertEqual(
            new_customer["member_since"], test_customer.member_since.isoformat()
        )

    def test_read_customer(self):
        """It should read an existing Customer"""
        test_customer = CustomerFactory()
        logging.debug("Test Customer: %s", test_customer.serialize())
        response = self.client.post(BASE_URL, json=test_customer.serialize())
        self.assertEqual(response.status_code, status.HTTP_201_CREATED)

        # Make sure location header is set
        location = response.headers.get("Location", None)
        self.assertIsNotNone(location)

        # Check the data is correct
        new_customer = response.get_json()
        self.assertEqual(new_customer["name"], test_customer.name)
        self.assertEqual(new_customer["address"], test_customer.address)
        self.assertEqual(new_customer["email"], test_customer.email)
        self.assertEqual(new_customer["phone_number"], test_customer.phone_number)
        self.assertEqual(
            new_customer["member_since"], test_customer.member_since.isoformat()
        )
        self.assertEqual(
            new_customer["member_since"], test_customer.member_since.isoformat()
        )

        # Retrieve the newly created customer
        # self.assertEqual(0, new_customer["id"])
        read_response = self.client.get(f"{BASE_URL}/{int(new_customer['id'])}")
        self.assertEqual(read_response.status_code, status.HTTP_200_OK)

        # Validate the data matches
        retrieved_customer = read_response.get_json()
        self.assertEqual(retrieved_customer["name"], test_customer.name)
        self.assertEqual(retrieved_customer["address"], test_customer.address)
        self.assertEqual(retrieved_customer["email"], test_customer.email)
        self.assertEqual(retrieved_customer["phone_number"], test_customer.phone_number)
        self.assertEqual(
            retrieved_customer["member_since"], test_customer.member_since.isoformat()
        )

        response = self.client.get(f"{BASE_URL}/-1")
        self.assertEqual(response.status_code, status.HTTP_404_NOT_FOUND)
        # self.assertIn("Customer with id [-1] not found", response.get_data(as_text=True))

    # ----------------------------------------------------------
    # TEST UPDATE
    # ----------------------------------------------------------
    def test_update_customer(self):
        """It should Update an existing Customer"""
        # create a customer to update
        test_customer = CustomerFactory()
        response = self.client.post(BASE_URL, json=test_customer.serialize())
        self.assertEqual(response.status_code, status.HTTP_201_CREATED)

        # update the customer
        new_customer = response.get_json()
        logging.debug(new_customer)
        new_customer["name"] = "Ryan"
        response = self.client.put(
            f"{BASE_URL}/{new_customer['id']}", json=new_customer
        )
        self.assertEqual(response.status_code, status.HTTP_200_OK)
        updated_customer = response.get_json()
        self.assertEqual(updated_customer["name"], "Ryan")

    # ----------------------------------------------------------
    # TEST LIST
    # ----------------------------------------------------------
    def test_get_customer_list(self):
        """It should Get a list of Customers"""
        self._create_customer(5)
        response = self.client.get(BASE_URL)
        self.assertEqual(response.status_code, status.HTTP_200_OK)
        data = response.get_json()
        self.assertEqual(len(data), 5)

    # ----------------------------------------------------------
    # TEST DELETE
    # ----------------------------------------------------------
    def test_delete_customer(self):
        """It should Delete a Customer"""
        test_customer = self._create_customer(1)[0]
        response = self.client.delete(f"{BASE_URL}/{test_customer.id}")
        self.assertEqual(response.status_code, status.HTTP_204_NO_CONTENT)
        self.assertEqual(len(response.data), 0)
        # make sure they are deleted
        response = self.client.get(f"{BASE_URL}/{test_customer.id}")
        self.assertEqual(response.status_code, status.HTTP_404_NOT_FOUND)

    def test_delete_non_existing_customer(self):
        """It should Delete a Customer even if it doesn't exist"""
        # make sure the customer you are deleting does not exist
        response = self.client.get(f"{BASE_URL}/0")
        self.assertEqual(response.status_code, status.HTTP_404_NOT_FOUND)
        response = self.client.delete(f"{BASE_URL}/0")
        self.assertEqual(response.status_code, status.HTTP_204_NO_CONTENT)
        self.assertEqual(len(response.data), 0)

<<<<<<< HEAD
    # ----------------------------------------------------------
    # TEST SUSPEND
    # ----------------------------------------------------------
    def test_suspend_customer(self):
        """It should suspend a customer's account"""
        test_customer = CustomerFactory()
        logging.debug("Test Customer: %s", test_customer.serialize())
        response = self.client.post(BASE_URL, json=test_customer.serialize())
        self.assertEqual(response.status_code, status.HTTP_201_CREATED)
        new_customer = response.get_json()
        new_customer_id = new_customer["id"]

        response = self.client.post(f"/customers/{new_customer_id}/suspend")
        self.assertEqual(response.status_code, status.HTTP_200_OK)

        response = self.client.get(f"{BASE_URL}/{new_customer_id}")
        suspended_customer = response.get_json()
        self.assertEqual(suspended_customer["status"], 'suspended')

    def test_suspend_non_existing_customer(self):
        """It should return an error when suspending a customer that does not exist"""
        response = self.client.post("/customers/0/suspend")
        self.assertEqual(response.status_code, status.HTTP_404_NOT_FOUND)
=======
    def test_query_by_name(self):
        """It should Query Customers by name"""
        customers = self._create_customer(5)
        test_name = customers[0].name
        name_count = len([customer for customer in customers if customer.name == test_name])
        response = self.client.get(
            BASE_URL, query_string=f"name={quote_plus(test_name)}"
        )
        self.assertEqual(response.status_code, status.HTTP_200_OK)
        data = response.get_json()
        self.assertEqual(len(data), name_count)
        # check the data just to be sure
        for customer in data:
            self.assertEqual(customer["name"], test_name)

    def test_query_by_address(self):
        """It should Query Customers by address"""
        customers = self._create_customer(5)
        test_address = customers[0].address
        address_count = len([customer for customer in customers if customer.address == test_address])
        response = self.client.get(
            BASE_URL, query_string=f"address={quote_plus(test_address)}"
        )
        self.assertEqual(response.status_code, status.HTTP_200_OK)
        data = response.get_json()
        self.assertEqual(len(data), address_count)
        # check the data just to be sure
        for customer in data:
            self.assertEqual(customer["address"], test_address)

    def test_query_by_email(self):
        """It should Query Customers by email"""
        customers = self._create_customer(5)
        test_email = customers[0].email
        email_count = len([customer for customer in customers if customer.email == test_email])
        response = self.client.get(
            BASE_URL, query_string=f"email={quote_plus(test_email)}"
        )
        self.assertEqual(response.status_code, status.HTTP_200_OK)
        data = response.get_json()
        self.assertEqual(len(data), email_count)
        # check the data just to be sure
        for customer in data:
            self.assertEqual(customer["email"], test_email)

    def test_query_by_phone_number(self):
        """It should Query Customers by phone_number"""
        customers = self._create_customer(5)
        test_phone_number = customers[0].phone_number
        phone_number_count = len([customer for customer in customers if customer.phone_number == test_phone_number])
        response = self.client.get(
            BASE_URL, query_string=f"phone_number={quote_plus(test_phone_number)}"
        )
        self.assertEqual(response.status_code, status.HTTP_200_OK)
        data = response.get_json()
        self.assertEqual(len(data), phone_number_count)
        # check the data just to be sure
        for customer in data:
            self.assertEqual(customer["phone_number"], test_phone_number)

    def test_query_by_member_since(self):
        """It should Query Customers by member_since"""
        customers = self._create_customer(5)
        test_member_since = customers[0].member_since
        member_since_count = len([customer for customer in customers if customer.member_since == test_member_since])
        # Convert date to string
        member_since_str = test_member_since.isoformat()
        response = self.client.get(
            BASE_URL, query_string=f"member_since={quote_plus(member_since_str)}"
        )
        self.assertEqual(response.status_code, status.HTTP_200_OK)
        data = response.get_json()
        self.assertEqual(len(data), member_since_count)
        # check the data just to be sure
        for customer in data:
            self.assertEqual(customer["member_since"], member_since_str)
>>>>>>> 22771de1


######################################################################
#  T E S T   S A D   P A T H S
######################################################################
class TestSadPaths(TestCase):
    """Test REST Exception Handling"""

    def setUp(self):
        """Runs before each test"""
        self.client = app.test_client()

    def test_post_request(self):
        """It should return 405 Method Not Allowed for POST request"""
        resp = self.client.post("/")
        self.assertEqual(resp.status_code, status.HTTP_405_METHOD_NOT_ALLOWED)
        data = resp.get_json()
        self.assertEqual(
            data["error"],
            "Method not allowed. Please use GET method for this endpoint.",
        )

    def test_put_request(self):
        """It should return 405 Method Not Allowed for PUT request"""
        resp = self.client.put("/")
        self.assertEqual(resp.status_code, status.HTTP_405_METHOD_NOT_ALLOWED)
        data = resp.get_json()
        self.assertEqual(
            data["error"],
            "Method not allowed. Please use GET method for this endpoint.",
        )

    def test_delete_request(self):
        """It should return 405 Method Not Allowed for DELETE request"""
        resp = self.client.delete("/")
        self.assertEqual(resp.status_code, status.HTTP_405_METHOD_NOT_ALLOWED)
        data = resp.get_json()
        self.assertEqual(
            data["error"],
            "Method not allowed. Please use GET method for this endpoint.",
        )

    def test_patch_request(self):
        """It should return 405 Method Not Allowed for PATCH request"""
        resp = self.client.patch("/")
        self.assertEqual(resp.status_code, status.HTTP_405_METHOD_NOT_ALLOWED)
        data = resp.get_json()
        self.assertEqual(
            data["error"],
            "Method not allowed. Please use GET method for this endpoint.",
        )

    def test_method_not_allowed(self):
        """It should not Delete a Customer with no ID"""
        response = self.client.delete(f"{BASE_URL}")
        self.assertEqual(response.status_code, status.HTTP_405_METHOD_NOT_ALLOWED)

    def test_create_customer_no_content_type(self):
        """It should not Create a Customer with no content type"""
        response = self.client.post(BASE_URL)
        self.assertEqual(response.status_code, status.HTTP_415_UNSUPPORTED_MEDIA_TYPE)

    def test_create_customer_wrong_content_type(self):
        """It should not Create a Pet with the wrong content type"""
        response = self.client.post(BASE_URL, data="hello", content_type="text/html")
        self.assertEqual(response.status_code, status.HTTP_415_UNSUPPORTED_MEDIA_TYPE)

    def test_create_customer_no_data(self):
        """It should not Create a Customer with missing data"""
        response = self.client.post(BASE_URL, json={})
        self.assertEqual(response.status_code, status.HTTP_400_BAD_REQUEST)<|MERGE_RESOLUTION|>--- conflicted
+++ resolved
@@ -218,7 +218,83 @@
         self.assertEqual(response.status_code, status.HTTP_204_NO_CONTENT)
         self.assertEqual(len(response.data), 0)
 
-<<<<<<< HEAD
+    def test_query_by_name(self):
+        """It should Query Customers by name"""
+        customers = self._create_customer(5)
+        test_name = customers[0].name
+        name_count = len([customer for customer in customers if customer.name == test_name])
+        response = self.client.get(
+            BASE_URL, query_string=f"name={quote_plus(test_name)}"
+        )
+        self.assertEqual(response.status_code, status.HTTP_200_OK)
+        data = response.get_json()
+        self.assertEqual(len(data), name_count)
+        # check the data just to be sure
+        for customer in data:
+            self.assertEqual(customer["name"], test_name)
+
+    def test_query_by_address(self):
+        """It should Query Customers by address"""
+        customers = self._create_customer(5)
+        test_address = customers[0].address
+        address_count = len([customer for customer in customers if customer.address == test_address])
+        response = self.client.get(
+            BASE_URL, query_string=f"address={quote_plus(test_address)}"
+        )
+        self.assertEqual(response.status_code, status.HTTP_200_OK)
+        data = response.get_json()
+        self.assertEqual(len(data), address_count)
+        # check the data just to be sure
+        for customer in data:
+            self.assertEqual(customer["address"], test_address)
+
+    def test_query_by_email(self):
+        """It should Query Customers by email"""
+        customers = self._create_customer(5)
+        test_email = customers[0].email
+        email_count = len([customer for customer in customers if customer.email == test_email])
+        response = self.client.get(
+            BASE_URL, query_string=f"email={quote_plus(test_email)}"
+        )
+        self.assertEqual(response.status_code, status.HTTP_200_OK)
+        data = response.get_json()
+        self.assertEqual(len(data), email_count)
+        # check the data just to be sure
+        for customer in data:
+            self.assertEqual(customer["email"], test_email)
+
+    def test_query_by_phone_number(self):
+        """It should Query Customers by phone_number"""
+        customers = self._create_customer(5)
+        test_phone_number = customers[0].phone_number
+        phone_number_count = len([customer for customer in customers if customer.phone_number == test_phone_number])
+        response = self.client.get(
+            BASE_URL, query_string=f"phone_number={quote_plus(test_phone_number)}"
+        )
+        self.assertEqual(response.status_code, status.HTTP_200_OK)
+        data = response.get_json()
+        self.assertEqual(len(data), phone_number_count)
+        # check the data just to be sure
+        for customer in data:
+            self.assertEqual(customer["phone_number"], test_phone_number)
+
+    def test_query_by_member_since(self):
+        """It should Query Customers by member_since"""
+        customers = self._create_customer(5)
+        test_member_since = customers[0].member_since
+        member_since_count = len([customer for customer in customers if customer.member_since == test_member_since])
+        # Convert date to string
+        member_since_str = test_member_since.isoformat()
+        response = self.client.get(
+            BASE_URL, query_string=f"member_since={quote_plus(member_since_str)}"
+        )
+        self.assertEqual(response.status_code, status.HTTP_200_OK)
+        data = response.get_json()
+        self.assertEqual(len(data), member_since_count)
+        # check the data just to be sure
+        for customer in data:
+            self.assertEqual(customer["member_since"], member_since_str)
+
     # ----------------------------------------------------------
     # TEST SUSPEND
     # ----------------------------------------------------------
@@ -242,84 +318,6 @@
         """It should return an error when suspending a customer that does not exist"""
         response = self.client.post("/customers/0/suspend")
         self.assertEqual(response.status_code, status.HTTP_404_NOT_FOUND)
-=======
-    def test_query_by_name(self):
-        """It should Query Customers by name"""
-        customers = self._create_customer(5)
-        test_name = customers[0].name
-        name_count = len([customer for customer in customers if customer.name == test_name])
-        response = self.client.get(
-            BASE_URL, query_string=f"name={quote_plus(test_name)}"
-        )
-        self.assertEqual(response.status_code, status.HTTP_200_OK)
-        data = response.get_json()
-        self.assertEqual(len(data), name_count)
-        # check the data just to be sure
-        for customer in data:
-            self.assertEqual(customer["name"], test_name)
-
-    def test_query_by_address(self):
-        """It should Query Customers by address"""
-        customers = self._create_customer(5)
-        test_address = customers[0].address
-        address_count = len([customer for customer in customers if customer.address == test_address])
-        response = self.client.get(
-            BASE_URL, query_string=f"address={quote_plus(test_address)}"
-        )
-        self.assertEqual(response.status_code, status.HTTP_200_OK)
-        data = response.get_json()
-        self.assertEqual(len(data), address_count)
-        # check the data just to be sure
-        for customer in data:
-            self.assertEqual(customer["address"], test_address)
-
-    def test_query_by_email(self):
-        """It should Query Customers by email"""
-        customers = self._create_customer(5)
-        test_email = customers[0].email
-        email_count = len([customer for customer in customers if customer.email == test_email])
-        response = self.client.get(
-            BASE_URL, query_string=f"email={quote_plus(test_email)}"
-        )
-        self.assertEqual(response.status_code, status.HTTP_200_OK)
-        data = response.get_json()
-        self.assertEqual(len(data), email_count)
-        # check the data just to be sure
-        for customer in data:
-            self.assertEqual(customer["email"], test_email)
-
-    def test_query_by_phone_number(self):
-        """It should Query Customers by phone_number"""
-        customers = self._create_customer(5)
-        test_phone_number = customers[0].phone_number
-        phone_number_count = len([customer for customer in customers if customer.phone_number == test_phone_number])
-        response = self.client.get(
-            BASE_URL, query_string=f"phone_number={quote_plus(test_phone_number)}"
-        )
-        self.assertEqual(response.status_code, status.HTTP_200_OK)
-        data = response.get_json()
-        self.assertEqual(len(data), phone_number_count)
-        # check the data just to be sure
-        for customer in data:
-            self.assertEqual(customer["phone_number"], test_phone_number)
-
-    def test_query_by_member_since(self):
-        """It should Query Customers by member_since"""
-        customers = self._create_customer(5)
-        test_member_since = customers[0].member_since
-        member_since_count = len([customer for customer in customers if customer.member_since == test_member_since])
-        # Convert date to string
-        member_since_str = test_member_since.isoformat()
-        response = self.client.get(
-            BASE_URL, query_string=f"member_since={quote_plus(member_since_str)}"
-        )
-        self.assertEqual(response.status_code, status.HTTP_200_OK)
-        data = response.get_json()
-        self.assertEqual(len(data), member_since_count)
-        # check the data just to be sure
-        for customer in data:
-            self.assertEqual(customer["member_since"], member_since_str)
->>>>>>> 22771de1
 
 
 ######################################################################
