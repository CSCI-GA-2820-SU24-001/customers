--- conflicted
+++ resolved
@@ -132,13 +132,11 @@
         self.assertEqual(new_customer["address"], test_customer.address)
         self.assertEqual(new_customer["email"], test_customer.email)
         self.assertEqual(new_customer["phone_number"], test_customer.phone_number)
-<<<<<<< HEAD
         self.assertEqual(
             new_customer["member_since"], test_customer.member_since.isoformat()
         )
-=======
         self.assertEqual(new_customer["member_since"], test_customer.member_since.isoformat())
->>>>>>> 00abb995
+
 
         # Retrieve the newly created customer
         # self.assertEqual(0, new_customer["id"])
@@ -151,7 +149,6 @@
         self.assertEqual(retrieved_customer["address"], test_customer.address)
         self.assertEqual(retrieved_customer["email"], test_customer.email)
         self.assertEqual(retrieved_customer["phone_number"], test_customer.phone_number)
-<<<<<<< HEAD
         self.assertEqual(
             retrieved_customer["member_since"], test_customer.member_since.isoformat()
         )
@@ -176,7 +173,6 @@
         self.assertEqual(response.status_code, status.HTTP_200_OK)
         updated_customer = response.get_json()
         self.assertEqual(updated_customer["name"], "Ryan")
-=======
         self.assertEqual(retrieved_customer["member_since"], test_customer.member_since.isoformat())
 
     # ----------------------------------------------------------
@@ -188,5 +184,4 @@
         response = self.client.get(BASE_URL)
         self.assertEqual(response.status_code, status.HTTP_200_OK)
         data = response.get_json()
-        self.assertEqual(len(data), 5)
->>>>>>> 00abb995
+        self.assertEqual(len(data), 5)