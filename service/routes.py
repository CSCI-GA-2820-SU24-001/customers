######################################################################
# Copyright 2016, 2024 John J. Rofrano. All Rights Reserved.
#
# Licensed under the Apache License, Version 2.0 (the "License");
# you may not use this file except in compliance with the License.
# You may obtain a copy of the License at
#
# https://www.apache.org/licenses/LICENSE-2.0
#
# Unless required by applicable law or agreed to in writing, software
# distributed under the License is distributed on an "AS IS" BASIS,
# WITHOUT WARRANTIES OR CONDITIONS OF ANY KIND, either express or implied.
# See the License for the specific language governing permissions and
# limitations under the License.
######################################################################

"""
Customer Store Service

This service implements a REST API that allows you to Create, Read, Update
and Delete Customers from the inventory of customers in the CustomerShop
"""

from flask import jsonify, request, url_for, abort
from flask import current_app as app  # Import Flask application
from service.models import Customer, DataValidationError
from service.common import status  # HTTP Status Codes


######################################################################
# GET INDEX
######################################################################
@app.route("/")
def index():
    """Root URL response"""
    app.logger.info("Request for Root URL")
    return (
        jsonify(
            name="Customer Service REST API",
            version="1.0",
            paths=url_for("list_customers", _external=True),
        ),
        status.HTTP_200_OK,
    )


######################################################################
#  R E S T   A P I   E N D P O I N T S
######################################################################


######################################################################
# CREATE A NEW CUSTOMER
######################################################################
@app.route("/customers", methods=["POST"])
def create_customers():
    """
    Create a Customer
    This endpoint will create a Customer based the data in the body that is posted
    """
    app.logger.info("Request to Create a Customer...")
    check_content_type("application/json")

    customer = Customer()
    # Get the data from the request and deserialize it
    data = request.get_json()
    app.logger.info("Processing: %s", data)
    customer.deserialize(data)

    # Save the new Customer to the database
    customer.create()
    app.logger.info("Customer with new id [%s] saved!", customer.id)

    # Return the location of the new Customer
    # TODO: uncomment this code when get_customers is implemented
    # location_url = url_for("get_customers", customer_id=customer.id, _external=True)
    location_url = "unknown"
    return (
        jsonify(customer.serialize()),
        status.HTTP_201_CREATED,
        {"Location": location_url},
    )



######################################################################
# READ A CUSTOMER
######################################################################
@app.route("/customers/<int:customer_id>", methods=["GET"])
def get_customer(customer_id):
    """
    Read a customer
    This endpoint will read a customer based on its id
    """
    app.logger.info("Request to Retrieve a Customer with id [%s]...", customer_id)
<<<<<<< HEAD

=======
>>>>>>> 00abb995
    customer = Customer.find(customer_id)
    if not customer:
        abort(status.HTTP_404_NOT_FOUND, f"Customer with id [{customer_id}] not found")

    app.logger.info("Returning customer: %s", customer.name)
    return jsonify(customer.serialize()), status.HTTP_200_OK


<<<<<<< HEAD
######################################################################
# UPDATE AN EXISTING PET
######################################################################
@app.route("/customers/<int:customer_id>", methods=["PUT"])
def update_customers(customer_id):
    """
    Update a Customer

    This endpoint will update a Customer based the body that is posted
    """
    app.logger.info("Request to Update a customer with id [%s]", customer_id)
    check_content_type("application/json")

    # Attempt to find the Customer and abort if not found
    customer = Customer.find(customer_id)
    if not customer:
        abort(
            status.HTTP_404_NOT_FOUND,
            f"Customer with id '{customer_id}' was not found.",
        )

    # Update the Customer with the new data
    data = request.get_json()
    app.logger.info("Processing: %s", data)
    customer.deserialize(data)

    # Save the updates to the database
    customer.update()

    app.logger.info("Customer with ID: %d updated.", customer.id)
    return jsonify(customer.serialize()), status.HTTP_200_OK

=======
############################################################
# LIST A CUSTOMER
############################################################
@app.route("/customers", methods=["GET"])
def list_customers():
    """List customers"""
    app.logger.info("Request for customer list")
    customers = []

    customers = Customer.all()

    if not customers:
        abort(status.HTTP_404_NOT_FOUND, "No customers found.")

    results = [customer.serialize() for customer in customers]
    app.logger.info("Returning %d customers", len(customers))
    return jsonify(results), status.HTTP_200_OK
>>>>>>> 00abb995

######################################################################
# Checks the ContentType of a request
######################################################################


def check_content_type(content_type) -> None:
    """Checks that the media type is correct"""
    if "Content-Type" not in request.headers:
        app.logger.error("No Content-Type specified.")
        abort(
            status.HTTP_415_UNSUPPORTED_MEDIA_TYPE,
            f"Content-Type must be {content_type}",
        )

    if request.headers["Content-Type"] == content_type:
        return

    app.logger.error("Invalid Content-Type: %s", request.headers["Content-Type"])
    abort(
        status.HTTP_415_UNSUPPORTED_MEDIA_TYPE,
        f"Content-Type must be {content_type}",
    )<|MERGE_RESOLUTION|>--- conflicted
+++ resolved
@@ -93,10 +93,6 @@
     This endpoint will read a customer based on its id
     """
     app.logger.info("Request to Retrieve a Customer with id [%s]...", customer_id)
-<<<<<<< HEAD
-
-=======
->>>>>>> 00abb995
     customer = Customer.find(customer_id)
     if not customer:
         abort(status.HTTP_404_NOT_FOUND, f"Customer with id [{customer_id}] not found")
@@ -105,7 +101,7 @@
     return jsonify(customer.serialize()), status.HTTP_200_OK
 
 
-<<<<<<< HEAD
+
 ######################################################################
 # UPDATE AN EXISTING PET
 ######################################################################
@@ -138,7 +134,7 @@
     app.logger.info("Customer with ID: %d updated.", customer.id)
     return jsonify(customer.serialize()), status.HTTP_200_OK
 
-=======
+
 ############################################################
 # LIST A CUSTOMER
 ############################################################
@@ -156,7 +152,7 @@
     results = [customer.serialize() for customer in customers]
     app.logger.info("Returning %d customers", len(customers))
     return jsonify(results), status.HTTP_200_OK
->>>>>>> 00abb995
+
 
 ######################################################################
 # Checks the ContentType of a request
